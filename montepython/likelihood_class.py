--- conflicted
+++ resolved
@@ -1395,17 +1395,12 @@
         if self.ExcludeTTTEEE:
             print("  ExcludeTTTEEE is True")
         else:
-<<<<<<< HEAD
             print("  ExcludeTTTEEE is False")
+        if self.OnlyTT:
+            print("  OnlyTT is True")
+        else:
+            print("  OnlyTT is False")
         print("")
-=======
-            print "  ExcludeTTTEEE is False"
-        if self.OnlyTT:
-            print "  OnlyTT is True"
-        else:
-            print "  OnlyTT is False"
-        print ""
->>>>>>> a1c02bb0
 
         # end of initialisation
         return
